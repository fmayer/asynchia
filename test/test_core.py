# -*- coding: us-ascii -*-

# asynchia - asynchronous networking library
# Copyright (C) 2009 Florian Mayer

# This program is free software: you can redistribute it and/or modify
# it under the terms of the GNU Lesser General Public License as published by
# the Free Software Foundation, either version 3 of the License, or
# (at your option) any later version.

# This program is distributed in the hope that it will be useful,
# but WITHOUT ANY WARRANTY; without even the implied warranty of
# MERCHANTABILITY or FITNESS FOR A PARTICULAR PURPOSE.  See the
# GNU Lesser General Public License for more details.

# You should have received a copy of the GNU Lesser General Public License
# along with this program.  If not, see <http://www.gnu.org/licenses/>.

import time
import errno
import socket
import threading

import asynchia
import asynchia.maps
import asynchia.util

from nose.tools import eq_, assert_raises

class Container(object):
    pass

def tes_interrupt(map_):
    container = Container()
    container.flag = False
    mo = map_()
    def thread(container):
        mo.start_interrupt()
        try:
            time.sleep(4)
        finally:
            container.flag = True
            mo.end_interrupt()
    threading.Thread(target=thread, args=(container, )).start()
    s = time.time()
    while not container.flag and time.time() < s + 10:
        mo.poll(abs(10 - (time.time() - s)))
    eq_(container.flag, True)


cf_done = False
cf_thr = None

        
def std(mo, hand):
    time.sleep(1)
    mo.start_interrupt(True)
    try:
        hand.set_writeable(True)
    finally:
        mo.end_interrupt(True)


def ctx(mo, hand):
    time.sleep(1)
    with mo.interrupt(True):
        hand.set_writeable(True)


def t_changeflag(subthread):
    def tes_changeflag(map_):
        container = Container()
        container.done = False
        container.thr = None        
        
        class Serv(asynchia.Server):
            def __init__(
                self, transport, handlercls=asynchia.Handler
                ):
                asynchia.Server.__init__(self, transport, handlercls)
                self.clients = []
            
            def new_connection(self, handler, addr):
                self.clients.append(handler)
        
        
        class Handler(asynchia.Handler):
            def __init__(self, transport, container=None):
                asynchia.Handler.__init__(self, transport)
                self.container = container
            
            def handle_connect(self):
                container.thr = threading.Thread(
                    target=subthread,
                    args=[self.transport.socket_map, self.transport]
                )
                container.thr.start()
            
            def handle_write(self):
                container.done = True
                self.transport.set_writeable(False)
            
            # Prevent exception from being suppressed.
            def handle_error(self):
                raise
        
        mo = map_()
        s = Serv(asynchia.SocketTransport(mo))
        s.transport.bind(('127.0.0.1', 0))
        # We know we'll only get one connection.
        s.transport.listen(1)
        
        c = Handler(asynchia.SocketTransport(mo), container)
        c.transport.connect(s.transport.socket.getsockname())
        n = 0
        s = time.time()
        while not container.done and time.time() < s + 10:
            mo.poll(abs(10 - (time.time() - s)))
        eq_(container.done, True)
        mo.close()
        container.thr.join(10)
        eq_(container.thr.isAlive(), False)
    return tes_changeflag
    
def tes_remove(map_):
    mo = map_()
    container = Container()
    container.done = False
    
    class Serv(asynchia.Server):
        def __init__(
            self, transport, handlercls=asynchia.Handler
            ):
            asynchia.Server.__init__(self, transport, handlercls)
            self.clients = []
        
        def new_connection(self, handler, addr):
            self.clients.append(handler)
    
    
    class Handler(asynchia.Handler):
        def __init__(self, transport, container=None):
            asynchia.Handler.__init__(self, transport)
            self.container = container
            self.transport.set_writeable(True)
        
        def handle_write(self):
            container.done = True
            
        # Prevent exception from being suppressed.
        def handle_error(self):
            raise
    
    mo = map_()
    s = Serv(asynchia.SocketTransport(mo))
    s.transport.bind(('127.0.0.1', 0))
    # We know we'll only get one connection.
    s.transport.listen(1)
    
    c = Handler(asynchia.SocketTransport(mo), container)
    c.transport.connect(s.transport.socket.getsockname())
    s = time.time()
    while not container.done and time.time() < s + 10:
        mo.poll(abs(10 - (time.time() - s)))
    eq_(container.done, True)
    mo.del_transport(c.transport)
    container.done = False
    s = time.time()
    while not container.done and time.time() < s + 10:
        mo.poll(abs(10 - (time.time() - s)))
    mo.close()
    eq_(container.done, False)


def tes_remove2(map_):
    mo = map_()
    container = Container()
    container.done = False
    
    class Serv(asynchia.Server):
        def __init__(
            self, transport, handlercls=asynchia.Handler
            ):
            asynchia.Server.__init__(self, transport, handlercls)
            self.clients = []
        
        def new_connection(self, handler, addr):
            self.clients.append(handler)
    
    
    class Handler(asynchia.Handler):
        def __init__(self, transport, container=None):
            asynchia.Handler.__init__(self, transport)
            self.container = container
        
        def handle_connect(self):
            self.transport.set_writeable(True)
        
        def handle_write(self):
            container.done = True
            
        # Prevent exception from being suppressed.
        def handle_error(self):
            raise
    
    mo = map_()
    s = Serv(asynchia.SocketTransport(mo))
    s.transport.bind(('127.0.0.1', 0))
    # We know we'll only get one connection.
    s.transport.listen(1)
    
    c = Handler(asynchia.SocketTransport(mo), container)
    c.transport.connect(s.transport.socket.getsockname())
    s = time.time()
    s = time.time()
    while not container.done and time.time() < s + 10:
        mo.poll(abs(10 - (time.time() - s)))
    eq_(container.done,  True)
    mo.del_transport(c.transport)
    container.done = False
    s = time.time()
    while not container.done and time.time() < s + 10:
        mo.poll(abs(10 - (time.time() - s)))
    mo.close()
    eq_(container.done, False)


def tes_close(map_):
    mo = map_()
    container = Container()
    container.done = False
    
    a, b = asynchia.util.socketpair()
    
    class Handler(asynchia.Handler):
        def __init__(self, transport, container=None):
            asynchia.Handler.__init__(self, transport)
            self.container = container
        
        def handle_close(self):
            container.done = True
    
    
    mo = map_()
    
    c = Handler(asynchia.SocketTransport(mo, a), container)
    b.close()
    s = time.time()
    while not container.done and time.time() < s + 10:
        mo.poll(abs(10 - (time.time() - s)))
    mo.close()
    eq_(container.done, True)


def tes_close_read(map_):
    mo = map_()
    container = Container()
    container.done = False
    
    a, b = asynchia.util.socketpair()
    
    class Handler(asynchia.Handler):
        def __init__(self, transport, container=None):
            asynchia.Handler.__init__(self, transport)
            self.container = container
            
            self.transport.set_readable(True)
        
        def handle_close(self):
            container.done = True
    
    
    mo = map_()
    
    c = Handler(asynchia.SocketTransport(mo, a), container)
    b.close()
    s = time.time()
    while not container.done and time.time() < s + 10:
        mo.poll(abs(10 - (time.time() - s)))
    mo.close()
    eq_(container.done, True)


def tes_close_write(map_):
    mo = map_()
    container = Container()
    container.done = False
    
    a, b = asynchia.util.socketpair()
    
    class Handler(asynchia.Handler):
        def __init__(self, transport, container=None):
            asynchia.Handler.__init__(self, transport)
            self.container = container
            
            self.transport.set_writeable(True)
        
        def handle_close(self):
            container.done = True
    
    
    mo = map_()
    
    c = Handler(asynchia.SocketTransport(mo, a), container)
    b.close()
    s = time.time()
    while not container.done and time.time() < s + 10:
        mo.poll(abs(10 - (time.time() - s)))
    mo.close()
    eq_(container.done, True)


def tes_connfailed(map_):
    container = Container()
    container.done = False
    
    class Handler(asynchia.Handler):
        def __init__(self, transport, container=None):
            asynchia.Handler.__init__(self, transport)
            self.container = container
        
        def handle_connect_failed(self, err):
            container.done = True
    
    mo = map_()
    c = Handler(asynchia.SocketTransport(mo), container)
    try:
        c.transport.connect(('wrong.invalid', 81))
    except socket.error:
        container.done = True
        
    
    s = time.time()
    while not container.done and time.time() < s + 10:
        mo.poll(abs(10 - (time.time() - s)))
    eq_(container.done, True)

def tes_connfailed2(map_):
    container = Container()
    container.done = False
    
    class Handler(asynchia.Handler):
        def __init__(self, transport, container=None):
            asynchia.Handler.__init__(self, transport)
            self.container = container
        
        def handle_connect_failed(self, err):
            if err != errno.ECONNREFUSED:
                eq_(True, False)
            container.done = True
        
        def handle_connect(self):
            eq_(True, False)
    
    mo = map_()
    c = Handler(asynchia.SocketTransport(mo), container)
    
    acceptor = socket.socket()
    # Random port. Only accept local connections.
    acceptor.bind(('127.0.0.1', 0))
    # We know we'll only get one connection.
    acceptor.listen(1)
    
    name = acceptor.getsockname()
    
    acceptor.close()
    
    try:
<<<<<<< HEAD
        c.transport.connect(acceptor.getsockname())
=======
        c.connect(name)
>>>>>>> fb80e395
    except socket.error:
        container.done = True
    
    s = time.time()
    while not container.done and time.time() < s + 30:
        mo.poll(abs(10 - (time.time() - s)))
    eq_(container.done, True)


def test_maps():
    maps = \
         (getattr(asynchia.maps, name) for name in 
          [
              'SelectSocketMap',
              'PollSocketMap',
              'EPollSocketMap',
              'KQueueSocketMap',
          ]
          if hasattr(asynchia.maps, name)
          )
    
    tests = [
        tes_interrupt, t_changeflag(ctx), t_changeflag(std),
        tes_remove, tes_remove2, tes_close, tes_close_read,
        tes_close_write, tes_connfailed, tes_connfailed2
    ]
    
    for m in maps:
        for test in tests:
            yield test, m


def test_error():
    container = Container()
    container.done = False
    
    class Serv(asynchia.Server):
        def __init__(
            self, transport, handlercls=asynchia.Handler
            ):
            asynchia.Server.__init__(self, transport, handlercls)
            self.clients = []
        
        def new_connection(self, handler, addr):
            self.clients.append(handler)
    
    
    class Handler(asynchia.Handler):
        def __init__(self, transport, container=None):
            asynchia.Handler.__init__(self, transport)
            self.container = container
        
        def handle_write(self):
            raise ValueError
        
        # Prevent exception from being suppressed.
        def handle_error(self):
            self.container.done = True
    
    mo = asynchia.maps.DefaultSocketMap()
    s = Serv(asynchia.SocketTransport(mo))
    s.transport.bind(('127.0.0.1', 0))
    # We know we'll only get one connection.
    s.transport.listen(1)
    
    c = Handler(asynchia.SocketTransport(mo), container)
    c.transport.connect(s.transport.socket.getsockname())
    
    c.transport.set_writeable(True)
    
    s = time.time()
    while not container.done and time.time() < s + 10:
        mo.poll(abs(10 - (time.time() - s)))
    eq_(container.done, True)


def test_pingpong():
    mo = asynchia.maps.DefaultSocketMap()
    a, b = asynchia.util.socketpair()
    ha = asynchia.Handler(asynchia.SocketTransport(mo, a))
    hb = asynchia.Handler(asynchia.SocketTransport(mo, b))
    
    ha.transport.set_writeable(True)
    hb.transport.set_readable(True)
    
    ha.handle_write = lambda: ha.send("Foo")
    hb.handle_read = lambda: eq_(hb.recv(3), 'Foo')


if __name__ == '__main__':
    tes_remove2(asynchia.maps.SelectSocketMap)<|MERGE_RESOLUTION|>--- conflicted
+++ resolved
@@ -366,11 +366,7 @@
     acceptor.close()
     
     try:
-<<<<<<< HEAD
-        c.transport.connect(acceptor.getsockname())
-=======
-        c.connect(name)
->>>>>>> fb80e395
+        c.transport.connect(name)
     except socket.error:
         container.done = True
     
