--- conflicted
+++ resolved
@@ -713,11 +713,6 @@
             self.transport.close()
 
 
-<<<<<<< HEAD
-defaultsocket_factory = socket.socket
-global_socketmap = None
-defaulttransport = SocketTransport
-=======
 class _CallSynchronizedHandler(Handler):
     """ Implementation detail. """
     def __init__(self, transport, per_run=1):
@@ -735,5 +730,7 @@
             except queue.Empty:
                 break
 
+
 defaultsocket_factory = socket.socket
->>>>>>> 873ad3b3
+global_socketmap = None
+defaulttransport = SocketTransport