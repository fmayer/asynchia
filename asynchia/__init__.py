# -*- coding: us-ascii -*-

# asynchia - asynchronous networking library
# Copyright (C) 2009 Florian Mayer

# This program is free software: you can redistribute it and/or modify
# it under the terms of the GNU Lesser General Public License as published by
# the Free Software Foundation, either version 3 of the License, or
# (at your option) any later version.

# This program is distributed in the hope that it will be useful,
# but WITHOUT ANY WARRANTY; without even the implied warranty of
# MERCHANTABILITY or FITNESS FOR A PARTICULAR PURPOSE.  See the
# GNU Lesser General Public License for more details.

# You should have received a copy of the GNU Lesser General Public License
# along with this program.  If not, see <http://www.gnu.org/licenses/>.

""" asynchia is a minimalist asynchronous networking library. """

import os
import time
import errno
import socket
<<<<<<< HEAD
=======
import threading
import Queue as queue

>>>>>>> f49d3170
import traceback

import bisect
from asynchia.util import (
    EMPTY_BYTES, is_unconnected, socketpair, b, LookupStack
)
from asynchia.const import trylater, connection_lost, inprogress

__version__ = '0.1.3'


class SocketMapClosedError(Exception):
    pass

    
def _unawait_conn(obj):
    """ Helper function for Notifier. """
    obj.stop_awaiting_connect()
    obj.connected = True
    # Errno of the asynchronous connect function.
    err = obj.socket.getsockopt(socket.SOL_SOCKET, socket.SO_ERROR)
    if err:
        try:
            obj.connected = False
            obj.handle_connect_failed(err)
        except Exception:
            obj.handle_error()
    else:
        try:
            obj.handle_connect()
        except Exception:
            obj.handle_error()


class SocketMap(object):
    """ Decide which sockets have I/O to be done and tell the notifier
    to call the appropriate methods of their Handle objects. """
    def __init__(self, notifier=None):
        if notifier is None:
            notifier = Notifier()
        self.notifier = notifier
        self.closed = False
        
        self.timers = []
    
    def constructed(self):
        pass
    
    def call_synchronized(self, fun):
        self.call_in(0, fun)
        self.wakeup()
    
    def poll(self, timeout=None):
        raise NotImplementedError
    
    def run(self):
        """ Periodically poll for I/O. """
        while True:
            try:
                self.poll(None)
            except SocketMapClosedError:
                return
    
    def add_transport(self, obj):
        """ Add handler to the socket-map. This gives the SocketMap
        the responsibility to call its handle_read, handle_write,
        handle_close and handle_connect upon new I/O events. """
        raise NotImplementedError
    
    def del_transport(self, obj):
        """ Remove handler from the socket-map. It will no longer have its
        handle_read, handle_write, handle_close and handle_connect methods
        called upon new I/O events. """
        raise NotImplementedError
    
    def add_reader(self, obj):
        """ Add handler as a reader.
        This indicates he wishes to read data. """
        raise NotImplementedError
    
    def del_reader(self, obj):
        """ Delete handler as a reader.
        This indicates he no longer wants to read data until added again """
        raise NotImplementedError
    
    def add_writer(self, obj):
        """ Add handler as a writer.
        This indicates he wishes to send data. """
        raise NotImplementedError
    
    def del_writer(self, obj):
        """ Delete handler as a writer.
        This indicates he no longer wants to send data until added again """
        raise NotImplementedError
    
    def start_interrupt(self, changeflags=False):
        """ Stop the socket-map until end_interrupt is called. """
        raise NotImplementedError
    
    def end_interrupt(self, changeflags=False):
        """ Resume the socket-map. """
        raise NotImplementedError
    
    def interrupt(self, changeflags=False):
        """ Return a context-manager that automatically resumes the
        socket-map when the block is left. """
        raise NotImplementedError
    
    def close(self):
        """ Call the handle_cleanup methods of all handlers contained
        in the socket-map, indicating that they are void. """
        self.closed = True
    
    def is_empty(self):
        raise NotImplementedError
    
    def call_in(self, sec, fun):
        bisect.insort(self.timers, (time.time() + sec, fun))
    
    def call_at(self, epoch, fun):
        bisect.insort(self.timers, (epoch, fun))
    
    def wakeup(self):
        raise NotImplementedError
    
    def _get_timeout(self, timeout):
        now = time.time()
        if self.timers:
            ttimeout = self.timers[0][0] - now
            if ttimeout <= 0:
                self._run_timers()
            
            if self.timers:
                timeout = min(timeout, self.timers[0][0] - now)
        return timeout
    
    def _run_timers(self):
        now = time.time()
        while self.timers and self.timers[-1][0] <= now:
            self.timers.pop(0)[1]()


class Notifier(object):
    """ Call handle functions of the object with error handling. """
    @staticmethod
    def read_obj(obj):
        """ Call handle_read of the object. If any error occurs within it,
        call handle_error of the object. If it is the first read event call
        the handle_connect method. """
        if obj.awaiting_connect:
            _unawait_conn(obj)
        
        if not obj.readable:
            # This shouldn't be happening!
            return
        try:
            obj.handle_read()
        except Exception:
            obj.handle_error()
    
    @staticmethod
    def write_obj(obj):
        """ Call handle_write of the object. If any error occurs within it,
        call handle_error of the object. If it is the first write event call
        the handle_connect method. """
        if obj.awaiting_connect:
            _unawait_conn(obj)
        
        if not obj.writeable:
            # This should only be happening if the object was just connected.
            return
        try:
            obj.handle_write()
        except Exception:
            obj.handle_error()
    
    @staticmethod
    def except_obj(obj):
        """ Call handle_except of the object. If any error occurs within it,
        call handle_error of the object.  """
        if obj.awaiting_connect:
            _unawait_conn(obj)
        
        try:
            obj.handle_except(
                obj.socket.getsockopt(socket.SOL_SOCKET, socket.SO_ERROR)
            )
        except Exception:
            obj.handle_error()
    
    @staticmethod
    def close_obj(obj):
        """ Call handle_close of the object. If any error occurs within it,
        call handle_error of the object.  """
        if obj.awaiting_connect:
            _unawait_conn(obj)
        try:
            obj.handle_close()
        except Exception:
            obj.handle_error()
        
        try:
            obj.handle_cleanup()
        except Exception:
            obj.handle_error()
    
    @staticmethod
    def cleanup_obj(obj):
        """ Call handle_cleanup of the object. If any error occurs within it,
        call handle_error of the object. """
        try:
            obj.handle_cleanup()
        except Exception:
            obj.handle_error()


class Transport(object):
    """ All I/O is done over Transports. This enables Handlers to be written
    in a generic way and used with different transports. """
    def __init__(self, handler=None):
        self.handler = None
        
        self.closed = False
        self.cleanedup = False
    
    def recv_into(self, buf, nbytes, *args):
        if nbytes is None:
            nbytes = len(buf)
        rcv = self.recv(nbytes, *args)
        buf[:len(rcv)] = rcv
        return len(rcv)
    
    def recv(self, nbytes, *args):
        """ Override. """
        raise NotImplementedError
    
    def send(self, string, *args):
        """ Override. """
        raise NotImplementedError
    
    def handle_read(self):
        """ Handle read I/O at socket. """
        if self.handler is not None:
            self.handler.handle_read()
    
    def handle_write(self):
        """ Handle write I/O at socket. """
        if self.handler is not None:
            self.handler.handle_write()
    
    def handle_error(self):
        """ Handle error in handler. """
        # This is the sanest default.
        if self.handler is not None:
            self.handler.handle_error()
    
    def handle_except(self, err):
        """ Handle exception state at error. """
        if self.handler is not None:
            self.handler.handle_except(err)
    
    def handle_connect(self):
        """ Connection established. """
        if self.handler is not None:
            self.handler.handle_connect()
    
    def handle_connect_failed(self, err):
        """ Connection couldn't be established. """
        if self.handler is not None:
            self.handler.handle_connect_failed(err)
    
    def handle_close(self):
        """ Connection closed. Note that this is only called if the
        connection is closed by the remote end! """
        # Ensure the handler is only called once, even if multiple connection
        # closed events should be fired (which could happen due to the code
        # in SocketTransport.send).
        try:
            if self.handler is not None and not self.closed:
                self.handler.handle_close()
                self.closed = True
        finally:
            self.closed = True
    
    def handle_cleanup(self):
        """ Called whenever the Handler is voided, for whatever reason.
        This may be the shutdown of the program, the closing of the
        connection by the local end or the like. """
        try:
            if self.handler is not None and not self.cleanedup:
                self.handler.handle_cleanup()
                self.cleanedup = True
        finally:
            self.cleanedup = True


class SocketTransport(Transport):
    """ A transport that uses a socket to send and receive data. """
    def __init__(self, socket_map=None, sock=None, handler=None):
        super(SocketTransport, self).__init__(handler)
        # Make no assumptions on what we want to do with the handler.
        # The user will need to explicitely make it read- or writeable.
        if sock is None:
            sock = defaults['factory']()
        if socket_map is None:
            socket_map = defaults['socket_map']
        self._readable = False
        self._writeable = False
        
        self.awaiting_connect = False
        
        self.connected = False
             
        self.socket_map = socket_map
        self.socket = None
        self.set_socket(sock)
    
    def close(self):
        """ Close the socket. """
        self.socket_map.del_transport(self)
        self.connected = False
        try:
            self.socket.close()
        except socket.error, err:
            if err.args[0] not in (errno.ENOTCONN, errno.EBADF):
                raise
        finally:
            self.socket_map.notifier.cleanup_obj(self)
    
    def set_socket(self, sock):
        """ Set socket as the socket of the handler.
        If the socket is already connected do not call handle_connect
        anymore.
        
        The socket is automatically put into non-blocking mode.
        
        If the Handler already had a socket, remove it out of the SocketMap
        and add it with its new socket. """
        await = False
        if self.socket:
            # If we had a socket before, we are still in the SocketMap.
            # Remove us out of it.
            self.socket_map.del_transport(self)
        
        sock.setblocking(0)
        if is_unconnected(sock):
            await = True
            self.connected = False
        else:
            self.connected = True
            # To provide consistency. If an async socket that already had
            # .connect called on it, we couldn't tell whether handle_connect
            # will be called or not if we wouldn't call it here.
            self.handle_connect()
        
        self.socket = sock
        self.socket_map.add_transport(self)
        if await:
            self.await_connect()
    
    def get_readable(self):
        """ Check whether handler wants to read data. """
        return self._readable
    
    def set_readable(self, value):
        """ Set whether handler wants to read data. """
        if self._readable == value:
            # The state hasn't changed. Calling the SocketMap's handlers
            # again might confuse it.
            return
        
        self._readable = value
        if value:
            self.socket_map.add_reader(self)
        else:
            self.socket_map.del_reader(self)
    
    def get_writeable(self):
        """ Check whether handler wants to write data. """
        return self._writeable
    
    def set_writeable(self, value):
        """ Set whether handler wants to write data. """
        if self._writeable == value:
            # The state hasn't changed. Calling the SocketMap's handlers
            # again might confuse it.
            return
        
        self._writeable = value
        # If we are waiting for the connect write-event,
        # the handler is
        #   a) Already in the writers list if we want to add it to it.
        #   b) Needs to remain in the writers list if we wanted to
        #      remove it.
        if not self.awaiting_connect:
            if value:
                self.socket_map.add_writer(self)
            else:
                self.socket_map.del_writer(self)
    
    readable = property(get_readable, set_readable)
    writeable = property(get_writeable, set_writeable)
    
    def await_connect(self):
        """ Add handler to its socket-map's writers if necessary.
        
        At the next write-event from the socket-map handle_connect will
        be called. """
        # If we are already writeable, the handler is already in the
        # socket-map's writers.
        self.awaiting_connect = True
        if not self.writeable:
            self.socket_map.add_writer(self)
    
    def stop_awaiting_connect(self):
        """ Remove handler from its socket-map's writers if necessary.
       
        At the next write-event from the socket-map handle_connect will
        not be called. """
        # Because of the way E/PollSocketMap works, the flag has to be
        # set before del_writer is called!
        self.awaiting_connect = False
        # If we are writeable, the handler needs to remain in the
        # socket-map's writers.
        if not self.writeable:
            self.socket_map.del_writer(self)
    
    def fileno(self):
        """ Return fileno of underlying socket object.
        Needed for select.select. """
        return self.socket.fileno()
    
    def listen(self, num):
        """ Listen for a maximum of num connections. """
        if not self.readable:
            self.set_readable(True)
        return self.socket.listen(num)
    
    def bind(self, addr):
        """ Bind to address. """
        return self.socket.bind(addr)
    
    def accept(self):
        """ Accept incoming connection. Return (conn, addr). If either of
        them is None, no connection could be accepted. """
        try:
            conn, addr = self.socket.accept()
            return conn, addr
        except socket.error, err:
            if err.args[0] in trylater:
                # Make the API of returning a tuple of two objects consistent.
                return None, None
            else:
                raise
    
    def reuse_addr(self):
        """ Reuse the address. """
        self.socket.setsockopt(socket.SOL_SOCKET, socket.SO_REUSEADDR, 1)
    
    def send(self, data, flags=0):
        """ Send data.
    
        flags is constructed by ORing zero or more of the following values.
        
        MSG_OOB
            Sends out-of-band data on sockets that support this notion
            (e.g. SOCK_STREAM); the underlying protocol must also support
            out-of-band data.
        MSG_DONTROUTE
            Don't use a gateway to send out the packet, only send to hosts on
            directly connected networks. This is usually used only by diagnostic
            or routing programs. This is only defined for protocol families that
            route; packet sockets don't.
        MSG_DONTWAIT
            Enables non-blocking operation; if the operation would block,
            EAGAIN is returned.
        MSG_NOSIGNAL
            Requests not to send SIGPIPE on errors on stream oriented sockets
            when the other end breaks the connection. The EPIPE error is still
            returned.
        MSG_CONFIRM
            (Linux 2.3+ only) Tell the link layer that forward process happened:
            you got a successful reply from the other side. If the link layer
            doesn't get this it'll regularly reprobe the neighbour
            (e.g. via a unicast ARP). Only valid on SOCK_DGRAM and SOCK_RAW
            sockets and currently only implemented for IPv4 and IPv6.
            See arp(7) for details. """
        try:
            return self.socket.send(data, flags)
        except socket.error, err:
            if err.args[0] in trylater:
                return 0
            elif err.args[0] == errno.EPIPE:
                self.socket_map.notifier.close_obj(self)
                return 0
            else:
                raise
    
    def recv(self, buffer_size, flags=0):
        """ Receive at most buffer_size bytes of data.
        
        flags may be constructed by ORing zero or more of the following values:
        MSG_PEEK
            Peeks at an incoming message.
            The data is treated as unread and the next recv() or similar
            function shall still return this data.
        MSG_OOB
            Requests out-of-band data.
            The significance and semantics of out-of-band data
            are protocol-specific.
        MSG_WAITALL
            On SOCK_STREAM sockets this requests that the function block
            until the full amount of data can be returned.
            The function may return the smaller amount of data if the
            socket is a message-based socket, if a signal is caught,
            if the connection is terminated, if MSG_PEEK was specified,
            or if an error is pending for the socket. """
        try:
            data = self.socket.recv(buffer_size, flags)
            if not data:
                self.socket_map.notifier.close_obj(self)
            return data
        except socket.error, err:
            if err.args[0] in connection_lost:
                self.socket_map.notifier.close_obj(self)
                return EMPTY_BYTES
            else:
                raise
    
    def recv_into(self, buf, nbytes, flags=0):
        try:
            data = self.socket.recv_into(buf, nbytes, flags)
            if not data:
                self.socket_map.notifier.close_obj(self)
            return data
        except socket.error, err:
            if err.args[0] in connection_lost:
                self.socket_map.notifier.close_obj(self)
                return EMPTY_BYTES
            else:
                raise
    
    def peek(self, buffer_size):
        return self.recv(buffer_size, socket.MSG_PEEK)
    
    def connect(self, address):
        """ Connect to (host, port). """
        err = self.socket.connect_ex(address)
        # EWOULDBLOCK is only expected with WinSock.
        if err in inprogress:
            if not self.awaiting_connect:
                self.connected = False
                self.await_connect()
            return
        elif err == 0:
            if self.awaiting_connect:
                self.stop_awaiting_connect()
            self.connected = True
            self.handle_connect()
        else:
            # Used to be `raise socket.error(err, os.strerror(err))` but
            # it is a better idea to have all handling of connection
            # failed in the same place.
            try:
                self.handle_connect_failed(err)
            except Exception:
                self.handle_error()


class SendallTrait(object):
    """ Enhance Transport with sendall that buffers data and sends it all,
    if necessary in multiple steps. Mix into the transport to use.
    
        class SendAllTransport(asynchia.SendallTrait, asynchia.SocketTransport):
            pass
    """
    def __init__(self, *args, **kwargs):
        super(SendallTrait, self).__init__(*args, **kwargs)
        self.__buf = EMPTY_BYTES
        self.__savewriteable = None
    
    def set_writeable(self, value):
        """ If sendall is active, save the value passed and set it to that
        after sendall is finished. """
        if not self.__buf:
            super(SendallTrait, self).set_writeable(value)
        else:
            self.__savewriteable = value
    
    def get_writeable(self):
        """ Necessary for the property. """
        return super(SendallTrait, self).get_writeable()
    
    def sendall(self, data):
        """ Send all of data, if necessary in multiple steps. """
        if not self.__buf:
            self.__savewritable = self.writeable
        self.set_writeable(True)
        self.__buf += data
    
    def handle_write(self):
        """ Internal. """
        if not self.__buf:
            if self.__savewriteable is not None:
                super(SendallTrait, self).set_writeable(self.__savewriteable)
                self.__savewriteable = None
        
            if self.handler is not None and self.writeable:
                super(SendallTrait, self).handle_write()
        else:
            sent = super(SendallTrait, self).send(self.__buf)
            self.__buf = self.__buf[sent:]
    
    writeable = property(get_writeable, set_writeable)


class Handler(object):
    """ Handle a socket object. Call this objects handle_* methods upon I/O """
    # Dummy handlers.
    def __init__(self, transport=None):
        if transport is None:
            transport = defaults['transport'](defaults['socket_map'])
        
        self.transport = transport
        
        self.transport.handler = self
    
    def handle_read(self):
        """ Handle read I/O at socket. """
        pass
    
    def handle_write(self):
        """ Handle write I/O at socket. """
        pass
    
    def handle_error(self):
        """ Handle error in handler. """
        # This is the sanest default.
        traceback.print_exc()
    
    def handle_except(self, err):
        """ Handle exception state at error. """
        pass
    
    def handle_connect(self):
        """ Connection established. """
        pass
    
    def handle_connect_failed(self, err):
        """ Connection couldn't be established. """
        pass
    
    def handle_close(self):
        """ Connection closed. Note that this is only called if the
        connection is closed by the remote end! """
        pass
    
    def handle_cleanup(self):
        """ Called whenever the Handler is voided, for whatever reason.
        This may be the shutdown of the program, the closing of the
        connection by the local end or the like. """


class AcceptHandler(Handler):
    """ Handle socket that accepts connections. """
    def __init__(self, transport=None):
        Handler.__init__(self, transport)
    
    def handle_read(self):
        """ Do not override. """
        sock, addr = self.transport.accept()
        if sock is not None:
            self.handle_accept(sock, addr)
    
    def handle_accept(self, sock, addr):
        """ Accept connection from addr at sock. """
        pass


class Server(AcceptHandler):
    """ Automatically create an instance of handlercls for every
    connection. """
    def __init__(self, transport, handlercls=Handler):
        AcceptHandler.__init__(self, transport)
        self.handlercls = handlercls
    
    def handle_accept(self, sock, addr):
        """ Instantiate the handler class. """
        handler = self.handlercls(
            SocketTransport(self.transport.socket_map, sock)
        )
        self.new_connection(handler, addr)
        return handler
    
    def new_connection(self, handler, addr):
        """ Called after a new handler has been created. """
    
    def serve_forever(self, addr, num):
        """ Serve a maximum of num connections at a time at addr. """
        self.transport.bind(addr)
        self.transport.listen(num)
        try:
            self.transport.socket_map.run()
        finally:
            self.transport.close()



LAST = object()
class DefaultStack(object):
    def __init__(self, local):
        self.local = local
        self.global_state = {
            'factory': socket.socket,
            'socket_map': None,
            'transport': SocketTransport,
        }
    
    @property
    def state(self):
        if not hasattr(self.local, 'state'):
            self.local.state = LookupStack(self.global_state)
        return self.local.state
    
    
    def __getitem__(self, name):
        return self.state[name]
    
    def __setitem__(self, name, value):
        self.global_state[name] = name
    
    def with_(socket_map=LAST, transport=LAST, factory=LAST):
        dct = {}
        if socket_map is not LAST:
            dct['socket_map'] = socket_map
        if transport is not LAST:
            dct['transport'] = transport
        if factory is not LAST:
            dct['factory'] = factory
        return self.state.with_push(dct)
    
    def with_socket_map(self, socket_map):
        return self.state.with_push({'socket_map': socket_map}, socket_map)
    
    def with_transport(self, transport):
        return self.state.with_push({'transport': transport}, transport)
    
    def with_factory(self, factory):
        return self.state.with_push({'factory': factory}, factory)


defaults = DefaultStack(threading.local())<|MERGE_RESOLUTION|>--- conflicted
+++ resolved
@@ -22,12 +22,8 @@
 import time
 import errno
 import socket
-<<<<<<< HEAD
-=======
 import threading
 import Queue as queue
-
->>>>>>> f49d3170
 import traceback
 
 import bisect
