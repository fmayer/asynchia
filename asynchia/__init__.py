--- conflicted
+++ resolved
@@ -27,15 +27,10 @@
 
 import traceback
 
-<<<<<<< HEAD
+import bisect
 from asynchia.util import (
     EMPTY_BYTES, is_unconnected, socketpair, b, LookupStack
 )
-=======
-import bisect
-
-from asynchia.util import EMPTY_BYTES, is_unconnected, socketpair, b
->>>>>>> edee6d95
 from asynchia.const import trylater, connection_lost, inprogress
 
 __version__ = '0.1.3'
@@ -735,24 +730,6 @@
             self.transport.close()
 
 
-<<<<<<< HEAD
-class _CallSynchronizedHandler(Handler):
-    """ Implementation detail. """
-    def __init__(self, transport, per_run=1):
-        Handler.__init__(self, transport)
-        self.transport.set_readable(True)
-        
-        self.funs = queue.Queue()
-        self.per_run = per_run
-    
-    def handle_read(self):
-        """ Implementation detail. """
-        for _ in self.transport.recv(self.per_run):
-            try:
-                self.funs.get_nowait()()
-            except queue.Empty:
-                break
-
 
 LAST = object()
 class DefaultStack(object):
@@ -797,7 +774,4 @@
         return self.state.with_push({'factory': factory}, factory)
 
 
-defaults = DefaultStack(threading.local())
-=======
-defaultsocket_factory = socket.socket
->>>>>>> edee6d95
+defaults = DefaultStack(threading.local())