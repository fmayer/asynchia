--- conflicted
+++ resolved
@@ -139,16 +139,7 @@
         
         self.event = threading.Event()
         
-<<<<<<< HEAD
-        if socket_map is not None:
-            self.wakeup, other = asynchia.util.socketpair()
-            self.handler = _ThreadedDataHandler(
-                asynchia.SocketTransport(socket_map, other),
-                self
-            )
-=======
         self.socket_map = socket_map
->>>>>>> 873ad3b3
     
     def add_coroutine(self, coroutine):
         """ Add coroutine that waits for the submission of this data. """
@@ -223,7 +214,6 @@
         threading.Thread(
             target=cls._coroutine, args=(datanot, fun, args, kwargs)
         ).start()
-<<<<<<< HEAD
         return datanot
     
     __call__ = add_callback
@@ -249,22 +239,6 @@
     
     def __call__(self, *args, **kwargs):
         self.success(*args, **kwargs)
-
-
-class _ThreadedDataHandler(asynchia.Handler):
-    """ Implementation detail. """
-    def __init__(self, transport, datanotifier):
-        asynchia.Handler.__init__(self, transport)
-        self.transport.set_readable(True)
-        
-        self.datanotifier = datanotifier
-    
-    def handle_read(self):
-        """ Implementation detail. """
-        self.transport.recv(1)
-        self.datanotifier.submit(self.datanotifier.injected)
-        # Not needed anymore.
-        self.transport.close()
 
 
 if __name__ == '__main__':
@@ -289,7 +263,4 @@
     c = Coroutine(foo(), None)
     c.send()
     # Network I/O complete.
-    a.success_notifier.submit('blub')
-=======
-        return datanot
->>>>>>> 873ad3b3
+    a.success_notifier.submit('blub')