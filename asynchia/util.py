--- conflicted
+++ resolved
@@ -28,10 +28,7 @@
 import asynchia.const
 
 class _LookupStackContextManager(object):
-<<<<<<< HEAD
-=======
     """ Implementation detail. """
->>>>>>> b270736f
     def __init__(self, stack, item):
         self.item = item
         self.stack = stack
@@ -43,40 +40,16 @@
         self.stack.pop()
 
 
-<<<<<<< HEAD
-class LookupStack(object):
-=======
 _NULL = object()
 class LookupStack(object):
     """ Dictionary-like object where data can be pushed on and the previous
     state can be returned by using pop. A context-manager that automatically
     pops the value after the with-block is left. This can be combined with
     thread-local data to provide context-dependant global data. """
->>>>>>> b270736f
     def __init__(self, fallback=None):
         if fallback is None:
             fallback = {}
         self.fallback = fallback
-<<<<<<< HEAD
-        self.items = collections.deque([])
-    
-    # FIXME: Name.
-    def with_push(self, item):
-        return _LookupStackContextManager(self, item)
-    
-    def push(self, item):
-        self.items.appendleft(item)
-    
-    def pop(self):
-        return self.items.popleft()
-    
-    # FIXME: O(n). We could get O(1) lookup by requiring more memory and
-    # fully storing all states.
-    def __getitem__(self, name):
-        for item in self.items:
-            if name in item:
-                return item[name]
-=======
         self.undo = collections.deque([])
         self.map_ = {}
     
@@ -105,7 +78,6 @@
     def __getitem__(self, name):
         if name in self.map_:
             return self.map_[name]
->>>>>>> b270736f
         return self.fallback[name]
 
 
